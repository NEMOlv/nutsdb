--- conflicted
+++ resolved
@@ -28,6 +28,7 @@
 			}
 		}
 	}
+
 	opt = DefaultOptions
 	opt.Dir = fileDir
 	opt.SegmentSize = 8 * 1024
@@ -59,7 +60,6 @@
 func (suite *TxBucketTestSuite) TearDownSuite() {
 	err := suite.Db.Close()
 	assert.Nil(suite.T(), err)
-
 	err = os.RemoveAll("/tmp/nutsdbtestbuckettx")
 	if err != nil {
 		require.Failf(suite.T(), "remve file fail", err.Error())
@@ -105,19 +105,9 @@
 	assert.Nil(suite.T(), err)
 }
 
-<<<<<<< HEAD
-func TestTx_IterateBuckets(t *testing.T) {
-	InitForBucket()
-	InitOpt("", true)
-	db, err = Open(opt)
-	if err != nil {
-		t.Fatal(err)
-	}
-=======
 func (suite *TxBucketTestSuite) TestB_DeleteBucket() {
 	tx, err := suite.Db.Begin(true)
 	assert.Nil(suite.T(), err)
->>>>>>> 1027a0e9
 
 	err = tx.DeleteBucket(DataStructureSet, "set_bucket")
 	assert.Nil(suite.T(), err)
