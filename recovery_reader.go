--- conflicted
+++ resolved
@@ -58,24 +58,6 @@
 	}
 
 	return e, nil
-<<<<<<< HEAD
-=======
-}
-
-// readData will read a byte array from disk by given size, and if the byte size less than given size in the first time it will read twice for the rest data.
-func (fr *fileRecovery) readData(size uint32) (data []byte, err error) {
-	data = make([]byte, size)
-	if n, err := fr.reader.Read(data); err != nil {
-		return nil, err
-	} else {
-		if uint32(n) < size {
-			_, err := fr.reader.Read(data[n:])
-			if err != nil {
-				return nil, err
-			}
-		}
-	}
-	return data, nil
 }
 
 // calBufferSize calculates the buffer size of bufio.Reader
@@ -91,5 +73,4 @@
 		return (size/blockSize + 1) * blockSize
 	}
 	return size
->>>>>>> 817f6ebc
 }